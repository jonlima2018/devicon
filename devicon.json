[
    {
        "name": "aftereffects",
        "tags": [
            "video",
            "editor"
        ],
        "versions": {
            "svg": [
                "original",
                "plain"
            ],
            "font": [
                "plain"
            ]
        },
        "color": "#1F0740",
        "aliases": []
    },
    {
        "name": "amazonwebservices",
        "tags": [
            "cloud",
            "hosting",
            "server"
        ],
        "versions": {
            "svg": [
                "original",
                "original-wordmark",
                "plain-wordmark"
            ],
            "font": [
                "original",
                "plain-wordmark"
            ]
        },
        "color": "#F7A80D",
        "aliases": [
            {
                "base": "original",
                "alias": "plain"
            }
        ]
    },
    {
        "name": "android",
        "tags": [
            "os",
            "mobile"
        ],
        "versions": {
            "svg": [
                "original",
                "original-wordmark",
                "plain",
                "plain-wordmark"
            ],
            "font": [
                "plain",
                "plain-wordmark"
            ]
        },
        "color": "#A4C439",
        "aliases": []
    },
    {
        "name": "aarch64",
        "tags": [
            "architecture",
            "programming",
            "language",
            "ARM"
        ],
        "versions": {
            "svg": [
                "original",
                "plain"
            ],
            "font": [
                "plain"
            ]
        },
        "color": "#16358C",
        "aliases": []
    },
    {
        "name": "angularjs",
        "tags": [
            "framework",
            "javascript"
        ],
        "versions": {
            "svg": [
                "original",
                "original-wordmark",
                "plain",
                "plain-wordmark"
            ],
            "font": [
                "plain",
                "plain-wordmark"
            ]
        },
        "color": "#c4473a",
        "aliases": []
    },
    {
        "name": "apache",
        "tags": [
            "php"
        ],
        "versions": {
            "svg": [
                "original",
                "original-wordmark",
                "plain",
                "plain-wordmark",
                "line",
                "line-wordmark"
            ],
            "font": [
                "plain",
                "plain-wordmark",
                "line",
                "line-wordmark"
            ]
        },
        "color": "#303284",
        "aliases": []
    },
    {
        "name": "appcelerator",
        "tags": [
            "app",
            "mobile"
        ],
        "versions": {
            "svg": [
                "original",
                "original-wordmark",
                "plain-wordmark"
            ],
            "font": [
                "original",
                "plain-wordmark"
            ]
        },
        "color": "#ac162c",
        "aliases": [
            {
                "base": "original",
                "alias": "plain"
            }
        ]
    },
    {
        "name": "apple",
        "tags": [
            "brand",
            "mobile"
        ],
        "versions": {
            "svg": [
                "original"
            ],
            "font": [
                "original"
            ]
        },
        "color": "#000000",
        "aliases": [
            {
                "base": "original",
                "alias": "plain"
            }
        ]
    },
    {
<<<<<<< HEAD
        "name": "appwrite",
        "tags": ["cloud", "platform", "server"],
        "versions": {
          "svg": [
            "original",
            "original-wordmark",
            "plain",
            "plain-wordmark"
          ],
          "font": [
            "plain",
            "plain-wordmark"
          ]
        },
        "color": "#f02e65",
        "aliases": [
            {
                "base": "plain",
                "alias": "original"
            },
            {
                "base": "plain-wordmark",
                "alias": "original-wordmark"
            }
        ]
=======
        "name": "arduino",
        "tags": [
            "microcontroller"
        ],
        "versions": {
            "svg": [
                "original",
                "original-wordmark",
                "plain",
                "plain-wordmark"
            ],
            "font": [
                "original",
                "original-wordmark",
                "plain",
                "plain-wordmark"
            ]
        },
        "color": "#00979d",
        "aliases": []
>>>>>>> 2c500318
    },
    {
        "name": "atom",
        "tags": [
            "editor"
        ],
        "versions": {
            "svg": [
                "original",
                "original-wordmark"
            ],
            "font": [
                "original",
                "original-wordmark"
            ]
        },
        "color": "#67595D",
        "aliases": [
            {
                "base": "original",
                "alias": "plain"
            },
            {
                "base": "original-wordmark",
                "alias": "plain-wordmark"
            }
        ]
    },
    {
        "name": "babel",
        "tags": [
            "javascript",
            "transpiler"
        ],
        "versions": {
            "svg": [
                "original",
                "plain"
            ],
            "font": [
                "plain"
            ]
        },
        "color": "#f9dc3e",
        "aliases": [
            {
                "base": "plain",
                "alias": "original"
            }
        ]
    },
    {
        "name": "backbonejs",
        "tags": [
            "javascript",
            "framework"
        ],
        "versions": {
            "svg": [
                "original",
                "original-wordmark",
                "plain",
                "plain-wordmark"
            ],
            "font": [
                "plain",
                "plain-wordmark"
            ]
        },
        "color": "#002A41",
        "aliases": []
    },
    {
        "name": "bash",
        "tags": [
            "shell",
            "command"
        ],
        "versions": {
            "svg": [
                "original",
                "plain"
            ],
            "font": [
                "plain"
            ]
        },
        "color": "#293138",
        "aliases": []
    },
    {
        "name": "behance",
        "tags": [
            "social",
            "website"
        ],
        "versions": {
            "svg": [
                "original",
                "original-wordmark",
                "plain",
                "plain-wordmark"
            ],
            "font": [
                "plain",
                "plain-wordmark"
            ]
        },
        "color": "#0071e0",
        "aliases": []
    },
    {
        "name": "bitbucket",
        "tags": [],
        "versions": {
            "svg": [
                "original",
                "original-wordmark"
            ],
            "font": [
                "original",
                "original-wordmark"
            ]
        },
        "color": "#205081",
        "aliases": [
          {
            "base": "original",
            "alias": "plain"
          },
          {
            "base": "original-wordmark",
            "alias": "plain-wordmark"
          }
        ]
    },
    {
        "name": "bootstrap",
        "tags": [
            "css",
            "framework"
        ],
        "versions": {
            "svg": [
                "plain",
                "plain-wordmark"
            ],
            "font": [
                "plain",
                "plain-wordmark"
            ]
        },
        "color": "#59407f",
        "aliases": []
    },
    {
        "name": "bower",
        "tags": [
            "package",
            "manager"
        ],
        "versions": {
            "svg": [
                "original",
                "original-wordmark",
                "plain",
                "plain-wordmark",
                "line",
                "line-wordmark"
            ],
            "font": [
                "plain",
                "plain-wordmark",
                "line",
                "line-wordmark"
            ]
        },
        "color": "#ef5734",
        "aliases": []
    },
    {
        "name": "c",
        "tags": [
            "language"
        ],
        "versions": {
            "svg": [
                "original",
                "plain",
                "line"
            ],
            "font": [
                "plain",
                "plain-wordmark",
                "line",
                "line-wordmark"
            ]
        },
        "color": "#03599c",
        "aliases": [
            {
                "base": "plain",
                "alias": "plain-wordmark"
            },
            {
                "base": "line",
                "alias": "line-wordmark"
            }
        ]
    },
    {
        "name": "cakephp",
        "tags": [
            "framework"
        ],
        "versions": {
            "svg": [
                "original",
                "original-wordmark",
                "plain",
                "plain-wordmark"
            ],
            "font": [
                "plain",
                "plain-wordmark"
            ]
        },
        "color": "#D43D44",
        "aliases": []
    },
    {
        "name": "ceylon",
        "tags": [
            "language"
        ],
        "versions": {
            "svg": [
                "original",
                "original-wordmark",
                "plain",
                "plain-wordmark"
            ],
            "font": [
                "plain"
            ]
        },
        "color": "#AB710A",
        "aliases": []
    },
    {
        "name": "chrome",
        "tags": [
            "browser"
        ],
        "versions": {
            "svg": [
                "original",
                "original-wordmark",
                "plain",
                "plain-wordmark"
            ],
            "font": [
                "plain",
                "plain-wordmark"
            ]
        },
        "color": "#ce4e4e",
        "aliases": []
    },
    {
        "name": "clojure",
        "tags": [
            "language"
        ],
        "versions": {
            "svg": [
                "original",
                "line"
            ],
            "font": [
                "line",
                "plain"
            ]
        },
        "color": "#5881d8",
        "aliases": [
            {
                "base": "line",
                "alias": "plain"
            }
        ]
    },
    {
        "name": "clojurescript",
        "tags": [
            "language"
        ],
        "versions": {
            "svg": [
                "original",
                "plain"
            ],
            "font": [
                "plain"
            ]
        },
        "color": "#96ca4b",
        "aliases": []
    },
    {
        "name": "codeigniter",
        "tags": [
            "php",
            "framework"
        ],
        "versions": {
            "svg": [
                "plain",
                "plain-wordmark"
            ],
            "font": [
                "plain",
                "plain-wordmark"
            ]
        },
        "color": "#ee4323",
        "aliases": []
    },
    {
        "name": "codepen",
        "tags": [
            "social",
            "website",
            "editor"
        ],
        "versions": {
            "svg": [
                "plain",
                "original-wordmark"
            ],
            "font": [
                "plain",
                "plain-wordmark"
            ]
        },
        "color": "#231F20",
        "aliases": [
            {
                "base": "plain",
                "alias": "original"
            }
        ]
    },
    {
        "name": "coffeescript",
        "tags": [
            "javascript",
            "language"
        ],
        "versions": {
            "svg": [
                "original",
                "original-wordmark"
            ],
            "font": [
                "original",
                "original-wordmark"
            ]
        },
        "color": "#28334c",
        "aliases": [
            {
                "base": "original",
                "alias": "plain"
            },
            {
                "base": "original-wordmark",
                "alias": "plain-wordmark"
            }
        ]
    },
    {
        "name": "composer",
        "tags": [
            "package",
            "manager",
            "php"
        ],
        "versions": {
            "svg": [
                "original",
                "line",
                "line-wordmark"
            ],
            "font": [
                "line",
                "line-wordmark"
            ]
        },
        "color": "#000000",
        "aliases": [
            {
                "base": "line",
                "alias": "plain"
            },
            {
                "base": "line-wordmark",
                "alias": "plain-wordmark"
            }
        ]
    },
    {
        "name": "confluence",
        "tags": [],
        "versions": {
            "svg": [
                "original",
                "original-wordmark"
            ],
            "font": [
                "original",
                "original-wordmark"
            ]
        },
        "color": "#205081",
        "aliases": [
          {
            "base": "original",
            "alias": "plain"
          },
          {
            "base": "original-wordmark",
            "alias": "plain-wordmark"
          }
        ]
    },
    {
        "name": "couchdb",
        "tags": [
            "database"
        ],
        "versions": {
            "svg": [
                "original",
                "original-wordmark",
                "plain",
                "plain-wordmark"
            ],
            "font": [
                "plain",
                "plain-wordmark"
            ]
        },
        "color": "#e42528",
        "aliases": []
    },
    {
        "name": "cplusplus",
        "tags": [
            "language"
        ],
        "versions": {
            "svg": [
                "original",
                "plain",
                "line"
            ],
            "font": [
                "plain",
                "plain-wordmark",
                "line",
                "line-wordmark"
            ]
        },
        "color": "#9c033a",
        "aliases": [
            {
                "base": "plain",
                "alias": "plain-wordmark"
            },
            {
                "base": "line",
                "alias": "line-wordmark"
            }
        ]
    },
    {
        "name": "csharp",
        "tags": [
            "language"
        ],
        "versions": {
            "svg": [
                "original",
                "plain",
                "line"
            ],
            "font": [
                "plain",
                "plain-wordmark",
                "line",
                "line-wordmark"
            ]
        },
        "color": "#68217a",
        "aliases": [
            {
                "base": "plain",
                "alias": "plain-wordmark"
            },
            {
                "base": "line",
                "alias": "line-wordmark"
            }
        ]
    },
    {
        "name": "css3",
        "tags": [
            "language",
            "programming"
        ],
        "versions": {
            "svg": [
                "original",
                "original-wordmark",
                "plain",
                "plain-wordmark"
            ],
            "font": [
                "plain",
                "plain-wordmark"
            ]
        },
        "color": "#3d8fc6",
        "aliases": []
    },
    {
        "name": "cucumber",
        "tags": [
            "framework"
        ],
        "versions": {
            "svg": [
                "plain",
                "plain-wordmark"
            ],
            "font": [
                "plain",
                "plain-wordmark"
            ]
        },
        "color": "#00a818",
        "aliases": []
    },
    {
        "name": "d3js",
        "tags": [],
        "versions": {
            "svg": [
                "original",
                "plain"
            ],
            "font": [
                "plain"
            ]
        },
        "color": "#f7974e",
        "aliases": []
    },
    {
        "name": "debian",
        "tags": [
            "os",
            "server"
        ],
        "versions": {
            "svg": [
                "original",
                "original-wordmark",
                "plain",
                "plain-wordmark"
            ],
            "font": [
                "plain",
                "plain-wordmark"
            ]
        },
        "color": "#A80030",
        "aliases": []
    },
    {
        "name": "devicon",
        "tags": [
            "iconset"
        ],
        "versions": {
            "svg": [
                "original",
                "original-wordmark",
                "plain",
                "plain-wordmark"
            ],
            "font": [
                "plain",
                "plain-wordmark"
            ]
        },
        "color": "#60BE86",
        "aliases": []
    },
    {
        "name": "django",
        "tags": [],
        "versions": {
            "svg": [
                "original",
                "plain",
                "line"
            ],
            "font": [
                "plain",
                "plain-wordmark",
                "line",
                "line-wordmark"
            ]
        },
        "color": "#003A2B",
        "aliases": [
            {
                "base": "plain",
                "alias": "plain-wordmark"
            },
            {
                "base": "line",
                "alias": "line-wordmark"
            }
        ]
    },
    {
        "name": "docker",
        "tags": [
            "platform",
            "deploy"
        ],
        "versions": {
            "svg": [
                "original",
                "original-wordmark",
                "plain",
                "plain-wordmark"
            ],
            "font": [
                "plain",
                "plain-wordmark"
            ]
        },
        "color": "#019bc6",
        "aliases": []
    },
    {
        "name": "doctrine",
        "tags": [],
        "versions": {
            "svg": [
                "original",
                "original-wordmark",
                "plain",
                "plain-wordmark",
                "line",
                "line-wordmark"
            ],
            "font": [
                "plain",
                "plain-wordmark",
                "line",
                "line-wordmark"
            ]
        },
        "color": "#f56d39",
        "aliases": []
    },
    {
        "name": "dot-net",
        "tags": [
            "framework"
        ],
        "versions": {
            "svg": [
                "original",
                "original-wordmark",
                "plain",
                "plain-wordmark"
            ],
            "font": [
                "plain",
                "plain-wordmark"
            ]
        },
        "color": "#1384c8",
        "aliases": []
    },
    {
        "name": "drupal",
        "tags": [
            "cms"
        ],
        "versions": {
            "svg": [
                "original",
                "original-wordmark",
                "plain",
                "plain-wordmark"
            ],
            "font": [
                "plain",
                "plain-wordmark"
            ]
        },
        "color": "#0073BA",
        "aliases": []
    },
    {
        "name": "electron",
        "tags": [
            "framework"
        ],
        "versions": {
            "svg": [
                "original",
                "original-wordmark"
            ],
            "font": [
                "original",
                "original-wordmark"
            ]
        },
        "color": "#47848f",
        "aliases": []
    },
    {
      "name": "eleventy",
      "tags": ["ssg", "static site generator"],
      "versions": {
        "svg": ["original", "plain"],
        "font": ["plain"]
      },
      "color": "#1f1f1f",
      "aliases": []
    },
    {
        "name": "elixir",
        "tags": "language",
        "versions": {
            "svg": ["original", "original-wordmark", "plain", "plain-wordmark"],
            "font": ["plain", "plain-wordmark"]
        },
        "color": "#380A4D",
        "aliases": []
    },
    {
        "name": "elm",
        "tags": [
            "framework"
        ],
        "versions": {
            "svg": [
                "original",
                "original-wordmark",
                "plain",
                "plain-wordmark"
            ],
            "font": [
                "plain",
                "plain-wordmark"
            ]
        },
        "color": "#34495E",
        "aliases": []
    },
    {
        "name": "ember",
        "tags": [
            "framework"
        ],
        "versions": {
            "svg": [
                "original-wordmark"
            ],
            "font": [
                "original-wordmark"
            ]
        },
        "color": "#dd3f24",
        "aliases": [
          {
            "base": "original-wordmark",
            "alias": "plain-wordmark"
          }
        ]
    },
    {
        "name": "erlang",
        "tags": [],
        "versions": {
            "svg": [
                "original",
                "original-wordmark",
                "plain",
                "plain-wordmark"
            ],
            "font": [
                "plain",
                "plain-wordmark"
            ]
        },
        "color": "#a90533",
        "aliases": []
    },
    {
        "name": "express",
        "tags": [
            "framework"
        ],
        "versions": {
            "svg": [
                "original",
                "original-wordmark"
            ],
            "font": [
                "original",
                "original-wordmark"
            ]
        },
        "color": "#444",
        "aliases": []
    },
    {
        "name": "facebook",
        "tags": [
            "auth"
        ],
        "versions": {
            "svg": [
                "original",
                "plain"
            ],
            "font": [
                "plain"
            ]
        },
        "color": "#3d5a98",
        "aliases": [
            {
                "base": "plain",
                "alias": "original"
            }
        ]
    },
    {
        "name": "firebase",
        "tags": [
            "auth",
            "hosting",
            "storage",
            "cloud"
        ],
        "versions": {
            "svg": [
                "plain",
                "plain-wordmark"
            ],
            "font": [
                "plain",
                "plain-wordmark"
            ]
        },
        "color": "#f58220",
        "aliases": []
    },
    {
        "name": "firefox",
        "tags": [
            "browser"
        ],
        "versions": {
            "svg": [
                "original",
                "original-wordmark",
                "plain",
                "plain-wordmark"
            ],
            "font": [
                "plain",
                "plain-wordmark"
            ]
        },
        "color": "#DD732A",
        "aliases": []
    },
    {
        "name": "flask",
        "tags": [
            "python",
            "framework"
        ],
        "versions": {
            "svg": [
                "original",
                "original-wordmark"
            ],
            "font": [
                "original",
                "original-wordmark"
            ]
        },
        "color": "#010101",
        "aliases": [
          {
            "base": "original",
            "alias": "plain"
          },
          {
            "base": "original-wordmark",
            "alias": "plain-wordmark"
          }
        ]
    },
    {
        "name": "flutter",
        "tags": [
            "framework",
            "sdk"
        ],
        "versions": {
            "svg": [
                "original",
                "plain"
            ],
            "font": [
                "plain"
            ]
        },
        "color": "#3FB6D3",
        "aliases": []
    },
    {
        "name": "foundation",
        "tags": [
            "framework",
            "css"
        ],
        "versions": {
            "svg": [
                "original",
                "original-wordmark",
                "plain",
                "plain-wordmark"
            ],
            "font": [
                "plain",
                "plain-wordmark"
            ]
        },
        "color": "#008cba",
        "aliases": []
    },
    {
        "name": "fsharp",
        "tags": [
            "language"
        ],
        "versions": {
            "svg": [
                "original",
                "plain"
            ],
            "font": [
                "plain"
            ]
        },
        "color": "#378BBA",
        "aliases": []
    },
    {
        "name": "gatling",
        "tags": [
            "framework",
            "testing"
        ],
        "versions": {
            "svg": [
                "plain",
                "plain-wordmark"
            ],
            "font": [
                "plain",
                "plain-wordmark"
            ]
        },
        "color": "#E77500",
        "aliases": []
    },
    {
        "name": "gatsby",
        "tags": [
            "reactjs",
            "framework"
        ],
        "versions": {
            "svg": [
                "plain",
                "original",
                "original-wordmark",
                "plain-wordmark"
            ],
            "font": [
                "plain",
                "plain-wordmark"
            ]
        },
        "color": "#64328B",
        "aliases": []
    },
    {
        "name": "gimp",
        "tags": [
            "graphic"
        ],
        "versions": {
            "svg": [
                "original",
                "original-wordmark",
                "plain",
                "plain-wordmark"
            ],
            "font": [
                "plain"
            ]
        },
        "color": "#716955",
        "aliases": []
    },
    {
        "name": "git",
        "tags": [
            "version-control"
        ],
        "versions": {
            "svg": [
                "original",
                "original-wordmark",
                "plain",
                "plain-wordmark"
            ],
            "font": [
                "plain",
                "plain-wordmark"
            ]
        },
        "color": "#f34f29",
        "aliases": []
    },
    {
        "name": "github",
        "tags": [
            "version-control"
        ],
        "versions": {
            "svg": [
                "original",
                "original-wordmark"
            ],
            "font": [
                "original",
                "original-wordmark"
            ]
        },
        "color": "#181616",
        "aliases": [
            {
                "base": "original",
                "alias": "plain"
            }
        ]
    },
    {
        "name": "gitlab",
        "tags": [
            "version-control"
        ],
        "versions": {
            "svg": [
                "original",
                "original-wordmark",
                "plain",
                "plain-wordmark"
            ],
            "font": [
                "plain",
                "plain-wordmark"
            ]
        },
        "color": "#E24329",
        "aliases": []
    },
    {
        "name": "go",
        "tags": [
            "language"
        ],
        "versions": {
            "svg": [
                "original",
                "plain",
                "line"
            ],
            "font": [
                "plain",
                "line"
            ]
        },
        "color": "#000000",
        "aliases": []
    },
    {
        "name": "google",
        "tags": [
            "auth"
        ],
        "versions": {
            "svg": [
                "original",
                "original-wordmark",
                "plain",
                "plain-wordmark"
            ],
            "font": [
                "plain",
                "plain-wordmark"
            ]
        },
        "color": "#587dbd",
        "aliases": [
            {
                "base": "plain",
                "alias": "original"
            },
            {
                "base": "plain-wordmark",
                "alias": "original-wordmark"
            }
        ]
    },
    {
        "name": "googlecloud",
        "tags": [
            "google",
            "cloud"
        ],
        "versions": {
            "svg": [
                "original",
                "original-wordmark",
                "plain",
                "plain-wordmark"
            ],
            "font": [
                "plain",
                "plain-wordmark"
            ]
        },
        "color": "#557ebf",
        "aliases": []
    },
    {
        "name": "gradle",
        "tags": [
            "task-runner"
        ],
        "versions": {
            "svg": [
                "plain",
                "plain-wordmark"
            ],
            "font": [
                "plain",
                "plain-wordmark"
            ]
        },
        "color": "#02303a",
        "aliases": []
    },
    {
        "name": "grails",
        "tags": [
            "framework"
        ],
        "versions": {
            "svg": [
                "original",
                "plain"
            ],
            "font": [
                "plain"
            ]
        },
        "color": "#feb672",
        "aliases": []
    },
    {
        "name": "groovy",
        "tags": [
            "programming",
            "language"
        ],
        "versions": {
            "svg": [
                "original",
                "plain"
            ],
            "font": [
                "plain"
            ]
        },
        "color": "#619cbc",
        "aliases": []
    },
    {
        "name": "grunt",
        "tags": [
            "task-runner",
            "nodejs"
        ],
        "versions": {
            "svg": [
                "original",
                "original-wordmark",
                "plain",
                "plain-wordmark",
                "line",
                "line-wordmark"
            ],
            "font": [
                "plain",
                "plain-wordmark",
                "line",
                "line-wordmark"
            ]
        },
        "color": "#fcaa1a",
        "aliases": []
    },
    {
        "name": "gulp",
        "tags": [
            "task-runner",
            "nodejs"
        ],
        "versions": {
            "svg": [
                "plain"
            ],
            "font": [
                "plain"
            ]
        },
        "color": "#eb4a4b",
        "aliases": []
    },
    {
        "name": "haskell",
        "tags": [
            "language",
            "functional"
        ],
        "versions": {
            "svg": [
                "original",
                "original-wordmark",
                "plain",
                "plain-wordmark"
            ],
            "font": [
                "plain",
                "plain-wordmark"
            ]
        },
        "color": "#5E5185",
        "aliases": []
    },
    {
        "name": "handlebars",
        "tags": [
            "framework"
        ],
        "versions": {
            "svg": [
                "original",
                "original-wordmark"
            ],
            "font": [
                "plain",
                "plain-wordmark"
            ]
        },
        "color": "#000000",
        "aliases": []
    },
    {
        "name": "haxe",
        "tags": [
            "language"
        ],
        "versions": {
            "svg": [
                "original",
                "plain"
            ],
            "font": [
                "plain"
            ]
        },
        "color": "#EA8220",
        "aliases": []
    },
    {
        "name": "heroku",
        "tags": [
            "cloud"
        ],
        "versions": {
            "svg": [
                "original",
                "original-wordmark",
                "plain",
                "plain-wordmark"
            ],
            "font": [
                "original",
                "original-wordmark",
                "plain",
                "plain-wordmark",
                "line",
                "line-wordmark"
            ]
        },
        "color": "#6762a6",
        "aliases": [
            {
                "base": "line",
                "alias": "original"
            },
            {
                "base": "line-wordmark",
                "alias": "original-wordmark"
            }
        ]
    },
    {
        "name": "html5",
        "tags": [
            "programming",
            "language"
        ],
        "versions": {
            "svg": [
                "original",
                "original-wordmark",
                "plain",
                "plain-wordmark"
            ],
            "font": [
                "plain",
                "plain-wordmark"
            ]
        },
        "color": "#e54d26",
        "aliases": []
    },
    {
        "name": "ie10",
        "tags": [
            "browser"
        ],
        "versions": {
            "svg": [
                "original"
            ],
            "font": [
                "original"
            ]
        },
        "color": "#1EBBEE",
        "aliases": [
            {
                "base": "original",
                "alias": "plain"
            }
        ]
    },
    {
        "name": "illustrator",
        "tags": [
            "editor",
            "vector"
        ],
        "versions": {
            "svg": [
                "plain",
                "line"
            ],
            "font": [
                "plain",
                "line"
            ]
        },
        "color": "#faa625",
        "aliases": []
    },
    {
        "name": "inkscape",
        "tags": [
            "editor",
            "vector"
        ],
        "versions": {
            "svg": [
                "original",
                "original-wordmark",
                "plain",
                "plain-wordmark"
            ],
            "font": [
                "plain",
                "plain-wordmark"
            ]
        },
        "color": "#000000",
        "aliases": []
    },
    {
        "name": "intellij",
        "tags": [
            "editor"
        ],
        "versions": {
            "svg": [
                "original",
                "original-wordmark",
                "plain",
                "plain-wordmark"
            ],
            "font": [
                "plain",
                "plain-wordmark"
            ]
        },
        "color": "#136BA2",
        "aliases": []
    },
    {
        "name": "ionic",
        "tags": [
            "framework"
        ],
        "versions": {
            "svg": [
                "original",
                "original-wordmark"
            ],
            "font": [
                "original",
                "original-wordmark"
            ]
        },
        "color": "#4e8ef7",
        "aliases": []
    },
    {
        "name": "jasmine",
        "tags": [
            "testing"
        ],
        "versions": {
            "svg": [
                "plain",
                "plain-wordmark"
            ],
            "font": [
                "plain",
                "plain-wordmark"
            ]
        },
        "color": "#8a4182",
        "aliases": []
    },
    {
        "name": "java",
        "tags": [
            "programming",
            "language"
        ],
        "versions": {
            "svg": [
                "original",
                "original-wordmark",
                "plain",
                "plain-wordmark"
            ],
            "font": [
                "plain",
                "plain-wordmark"
            ]
        },
        "color": "#EA2D2E",
        "aliases": []
    },
    {
        "name": "javascript",
        "tags": [
            "programming",
            "language"
        ],
        "versions": {
            "svg": [
                "original",
                "plain"
            ],
            "font": [
                "plain"
            ]
        },
        "color": "#f0db4f",
        "aliases": []
    },
    {
        "name": "jeet",
        "tags": [
            "framework",
            "css"
        ],
        "versions": {
            "svg": [
                "original",
                "original-wordmark",
                "plain",
                "plain-wordmark"
            ],
            "font": [
                "plain",
                "plain-wordmark"
            ]
        },
        "color": "#FF664A",
        "aliases": []
    },
    {
        "name": "jenkins",
        "tags": [
            "platform",
            "integration",
            "server"
        ],
        "versions": {
            "svg": [
                "line",
                "original",
                "plain"
            ],
            "font": [
                "line",
                "plain"
            ]
        },
        "color": "#F0D6B7",
        "aliases": []
    },
    {
        "name": "jetbrains",
        "tags": [],
        "versions": {
            "svg": [
                "original",
                "plain"
            ],
            "font": [
                "plain",
                "plain-wordmark",
                "line",
                "line-wordmark"
            ]
        },
        "color": "#F68B1F",
        "aliases": [
            {
                "base": "plain",
                "alias": "line"
            },
            {
                "base": "plain",
                "alias": "line-wordmark"
            },
            {
                "base": "plain",
                "alias": "plain-wordmark"
            }
        ]
    },
    {
        "name": "jquery",
        "tags": [
            "library",
            "javascript"
        ],
        "versions": {
            "svg": [
                "original",
                "original-wordmark",
                "plain",
                "plain-wordmark"
            ],
            "font": [
                "plain",
                "plain-wordmark"
            ]
        },
        "color": "#0769ad",
        "aliases": []
    },
    {
        "name": "jupyter",
        "tags": [
            "programming",
            "language"
        ],
        "versions": {
            "svg": [
                "original",
                "original-wordmark",
                "plain",
                "plain-wordmark"
            ],
            "font": [
                "plain",
                "plain-wordmark"
            ]
        },
        "color": "#F37726",
        "aliases": []
    },
    {
        "name": "kotlin",
        "tags": [
            "language"
        ],
        "versions": {
            "svg": [
                "original",
                "original-wordmark",
                "plain",
                "plain-wordmark"
            ],
            "font": [
                "plain",
                "plain-wordmark"
            ]
        },
        "color": "#7C6DB2",
        "aliases": []
    },
    {
        "name": "krakenjs",
        "tags": [
            "nodejs",
            "framework"
        ],
        "versions": {
            "svg": [
                "original",
                "original-wordmark",
                "plain",
                "plain-wordmark"
            ],
            "font": [
                "plain",
                "plain-wordmark"
            ]
        },
        "color": "#0081C2",
        "aliases": []
    },
    {
        "name": "kubernetes",
        "tags": [
            "container",
            "deployment"
        ],
        "versions": {
            "svg": [
                "plain",
                "plain-wordmark"
            ],
            "font": [
                "plain",
                "plain-wordmark"
            ]
        },
        "color": "#486bb3",
        "aliases": []
    },
    {
        "name": "laravel",
        "tags": [
            "php",
            "framework"
        ],
        "versions": {
            "svg": [
                "plain",
                "plain-wordmark"
            ],
            "font": [
                "plain",
                "plain-wordmark"
            ]
        },
        "color": "#fd4f31",
        "aliases": []
    },
    {
        "name": "less",
        "tags": [
            "css",
            "pre-processor"
        ],
        "versions": {
            "svg": [
                "plain-wordmark"
            ],
            "font": [
                "plain-wordmark"
            ]
        },
        "color": "#2a4d80",
        "aliases": []
    },
    {
        "name": "linkedin",
        "tags": [
            "social",
            "auth"
        ],
        "versions": {
            "svg": [
                "original",
                "original-wordmark",
                "plain",
                "plain-wordmark"
            ],
            "font": [
                "plain",
                "plain-wordmark"
            ]
        },
        "color": "#0076b2",
        "aliases": []
    },
    {
        "name": "linux",
        "tags": [
            "os"
        ],
        "versions": {
            "svg": [
                "original",
                "plain"
            ],
            "font": [
                "plain"
            ]
        },
        "color": "#000000",
        "aliases": []
    },
    {
        "name": "materialui",
        "tags": [
            "framework",
            "design",
            "ui"
        ],
        "versions": {
            "svg": [
                "original",
                "plain"
            ],
            "font": [
                "plain"
            ]
        },
        "color": "#1FA6CA",
        "aliases": []
    },
    {
        "name": "meteor",
        "tags": [
            "javascript"
        ],
        "versions": {
            "svg": [
                "original",
                "original-wordmark",
                "plain",
                "plain-wordmark"
            ],
            "font": [
                "plain",
                "plain-wordmark"
            ]
        },
        "color": "#df5052",
        "aliases": []
    },
    {
        "name": "mocha",
        "tags": [
            "testing"
        ],
        "versions": {
            "svg": [
                "plain"
            ],
            "font": [
                "plain"
            ]
        },
        "color": "#8d6748",
        "aliases": []
    },
    {
        "name": "mongodb",
        "tags": [
            "database"
        ],
        "versions": {
            "svg": [
                "original",
                "original-wordmark",
                "plain",
                "plain-wordmark"
            ],
            "font": [
                "plain",
                "plain-wordmark"
            ]
        },
        "color": "#4FAA41",
        "aliases": []
    },
    {
        "name": "moodle",
        "tags": [
            "platform"
        ],
        "versions": {
            "svg": [
                "original",
                "original-wordmark",
                "plain",
                "plain-wordmark"
            ],
            "font": [
                "plain",
                "plain-wordmark"
            ]
        },
        "color": "#F7931E",
        "aliases": []
    },
    {
        "name": "mysql",
        "tags": [
            "database",
            "language"
        ],
        "versions": {
            "svg": [
                "original",
                "original-wordmark",
                "plain",
                "plain-wordmark"
            ],
            "font": [
                "plain",
                "plain-wordmark"
            ]
        },
        "color": "#00618a",
        "aliases": []
    },
    {
        "name": "matlab",
        "tags": [
          "programming",
          "language"
        ],
        "versions": {
          "svg": [
            "original",
            "plain"
          ],
          "font": [
            "plain"
          ]
        },
        "color": "#6dd0c7",
        "aliases": []
    },
    {
        "name": "nestjs",
        "tags": [
            "framework"
        ],
        "versions": {
            "svg": [
                "plain",
                "plain-wordmark"
            ],
            "font": [
                "plain",
                "plain-wordmark"
            ]
        },
        "color": "#DF234F",
        "aliases": []
    },
    {
        "name": "nginx",
        "tags": [
            "server"
        ],
        "versions": {
            "svg": [
                "original"
            ],
            "font": [
                "original",
                "original-wordmark",
                "plain",
                "plain-wordmark"
            ]
        },
        "color": "#090",
        "aliases": [
            {
                "base": "original",
                "alias": "original-wordmark"
            },
            {
                "base": "original",
                "alias": "plain"
            },
            {
                "base": "original",
                "alias": "plain-wordmark"
            }
        ]
    },
    {
        "name": "nodejs",
        "tags": [
            "javascript",
            "language"
        ],
        "versions": {
            "svg": [
                "original",
                "original-wordmark",
                "plain",
                "plain-wordmark"
            ],
            "font": [
                "plain",
                "plain-wordmark"
            ]
        },
        "color": "#83CD29",
        "aliases": []
    },
    {
        "name": "nodewebkit",
        "tags": [],
        "versions": {
            "svg": [
                "original",
                "original-wordmark",
                "plain",
                "plain-wordmark",
                "line",
                "line-wordmark"
            ],
            "font": [
                "plain",
                "plain-wordmark",
                "line",
                "line-wordmark"
            ]
        },
        "color": "#3d3b47",
        "aliases": []
    },
    {
        "name": "npm",
        "tags": [
            "package",
            "manager"
        ],
        "versions": {
            "svg": [
                "original-wordmark"
            ],
            "font": [
                "original-wordmark"
            ]
        },
        "color": "#cb3837",
        "aliases": []
    },
    {
        "name": "objectivec",
        "tags": [
            "programming",
            "language"
        ],
        "versions": {
            "svg": [
                "plain"
            ],
            "font": [
                "plain"
            ]
        },
        "color": "#0b5a9d",
        "aliases": []
    },
    {
        "name": "oracle",
        "tags": [
            "database"
        ],
        "versions": {
            "svg": [
                "original"
            ],
            "font": [
                "original"
            ]
        },
        "color": "#EA1B22",
        "aliases": [
            {
                "base": "original",
                "alias": "plain"
            }
        ]
    },
    {
        "name": "ocaml",
        "tags": [
            "programming",
            "language"
        ],
        "versions": {
            "svg": [
                "original",
                "original-wordmark",
                "plain",
                "plain-wordmark"
            ],
            "font": [
                "plain",
                "plain-wordmark"
            ]
        },
        "color": "#F18803",
        "aliases": []
    },
    {
        "name": "photoshop",
        "tags": [
            "editor",
            "graphic"
        ],
        "versions": {
            "svg": [
                "plain",
                "line"
            ],
            "font": [
                "plain",
                "line"
            ]
        },
        "color": "#80b5e2",
        "aliases": []
    },
    {
        "name": "php",
        "tags": [
            "programming",
            "language"
        ],
        "versions": {
            "svg": [
                "original",
                "plain"
            ],
            "font": [
                "plain"
            ]
        },
        "color": "#6181b6",
        "aliases": []
    },
    {
        "name": "phpstorm",
        "tags": [
            "editor"
        ],
        "versions": {
            "svg": [
                "original",
                "original-wordmark",
                "plain",
                "plain-wordmark"
            ],
            "font": [
                "plain",
                "plain-wordmark"
            ]
        },
        "color": "#5058A6",
        "aliases": []
    },
    {
        "name": "postgresql",
        "tags": [
            "database"
        ],
        "versions": {
            "svg": [
                "original",
                "original-wordmark",
                "plain",
                "plain-wordmark"
            ],
            "font": [
                "plain",
                "plain-wordmark"
            ]
        },
        "color": "#336791",
        "aliases": []
    },
    {
        "name": "premierepro",
        "tags": [
            "editor",
            "video"
        ],
        "versions": {
            "svg": [
                "plain",
                "original"
            ],
            "font": [
                "plain"
            ]
        },
        "color": "#2A0634",
        "aliases": []
    },
    {
        "name": "protractor",
        "tags": [
            "framework",
            "javascript"
        ],
        "versions": {
            "svg": [
                "plain",
                "plain-wordmark"
            ],
            "font": [
                "plain",
                "plain-wordmark"
            ]
        },
        "color": "#b7111d",
        "aliases": []
    },
    {
        "name": "pycharm",
        "tags": [
            "editor"
        ],
        "versions": {
            "svg": [
                "original",
                "original-wordmark",
                "plain",
                "plain-wordmark"
            ],
            "font": [
                "plain",
                "plain-wordmark"
            ]
        },
        "color": "#4D8548",
        "aliases": []
    },
    {
        "name": "python",
        "tags": [
            "programming",
            "language"
        ],
        "versions": {
            "svg": [
                "original",
                "original-wordmark",
                "plain",
                "plain-wordmark"
            ],
            "font": [
                "plain",
                "plain-wordmark"
            ]
        },
        "color": "#ffd845",
        "aliases": []
    },
    {
        "name": "r",
        "tags": [
            "programming",
            "language"
        ],
        "versions": {
            "svg": [
                "original",
                "plain"
            ],
            "font": [
                "original",
                "plain"
            ]
        },
        "color": "#2369bc",
        "aliases": []
    },
    {
        "name": "rails",
        "tags": [
            "framework"
        ],
        "versions": {
            "svg": [
                "original-wordmark",
                "plain",
                "plain-wordmark"
            ],
            "font": [
                "plain",
                "plain-wordmark"
            ]
        },
        "color": "#a62c46",
        "aliases": []
    },
    {
        "name": "react",
        "tags": [
            "framework"
        ],
        "versions": {
            "svg": [
                "original",
                "original-wordmark"
            ],
            "font": [
                "original",
                "original-wordmark"
            ]
        },
        "color": "#61dafb",
        "aliases": [
            {
                "base": "original",
                "alias": "plain"
            },
            {
                "base": "original-wordmark",
                "alias": "plain-wordmark"
            }
        ]
    },
    {
        "name": "redhat",
        "tags": [
            "server",
            "linux"
        ],
        "versions": {
            "svg": [
                "original",
                "original-wordmark",
                "plain",
                "plain-wordmark"
            ],
            "font": [
                "plain",
                "plain-wordmark"
            ]
        },
        "color": "#e93442",
        "aliases": []
    },
    {
        "name": "redis",
        "tags": [
            "server"
        ],
        "versions": {
            "svg": [
                "original",
                "original-wordmark",
                "plain",
                "plain-wordmark"
            ],
            "font": [
                "plain",
                "plain-wordmark"
            ]
        },
        "color": "#d82c20",
        "aliases": []
    },
    {
        "name": "redux",
        "tags": [
            "framework"
        ],
        "versions": {
            "svg": [
                "original"
            ],
            "font": [
                "original"
            ]
        },
        "color": "#764abc",
        "aliases": [
            {
                "base": "original",
                "alias": "plain"
            }
        ]
    },
    {
        "name": "rocksdb",
        "tags": [
            "database"
        ],
        "versions": {
            "svg": [
                "plain"
            ],
            "font": [
                "plain"
            ]
        },
        "color": "#f5be17",
        "aliases": []
    },
    {
        "name": "ruby",
        "tags": [
            "programming",
            "language"
        ],
        "versions": {
            "svg": [
                "original",
                "original-wordmark",
                "plain",
                "plain-wordmark"
            ],
            "font": [
                "plain",
                "plain-wordmark"
            ]
        },
        "color": "#d91404",
        "aliases": []
    },
    {
        "name": "rubymine",
        "tags": [
            "editor"
        ],
        "versions": {
            "svg": [
                "original",
                "original-wordmark",
                "plain",
                "plain-wordmark"
            ],
            "font": [
                "plain",
                "plain-wordmark"
            ]
        },
        "color": "#C12C4C",
        "aliases": []
    },
    {
        "name": "rust",
        "tags": [
            "programming",
            "language"
        ],
        "versions": {
            "svg": [
                "plain"
            ],
            "font": [
                "plain"
            ]
        },
        "color": "#000000",
        "aliases": []
    },
    {
        "name": "safari",
        "tags": [
            "browser"
        ],
        "versions": {
            "svg": [
                "original",
                "original-wordmark",
                "plain",
                "plain-wordmark",
                "line-wordmark",
                "line"
            ],
            "font": [
                "plain",
                "plain-wordmark",
                "line-wordmark",
                "line"
            ]
        },
        "color": "#1B88CA",
        "aliases": []
    },
    {
        "name": "sass",
        "tags": [
            "pre-processor",
            "css"
        ],
        "versions": {
            "svg": [
                "original"
            ],
            "font": [
                "original"
            ]
        },
        "color": "#cc6699",
        "aliases": [
            {
                "base": "original",
                "alias": "plain"
            }
        ]
    },
    {
        "name": "scala",
        "tags": [
            "programming",
            "language"
        ],
        "versions": {
            "svg": [
                "original",
                "original-wordmark",
                "plain",
                "plain-wordmark"
            ],
            "font": [
                "plain",
                "plain-wordmark"
            ]
        },
        "color": "#de3423",
        "aliases": []
    },
    {
        "name": "sequelize",
        "tags": [
            "database",
            "language"
        ],
        "versions": {
            "svg": [
                "original",
                "original-wordmark",
                "plain",
                "plain-wordmark"
            ],
            "font": [
                "plain",
                "plain-wordmark"
            ]
        },
        "color": "#3b4b72",
        "aliases": [
            {
                "base": "plain",
                "alias": "plain"
            },
            {
                "base": "plain-wordmark",
                "alias": "plain-wordmark"
            }
        ]
    },
    {
        "name": "sketch",
        "tags": [
            "application"
        ],
        "versions": {
            "svg": [
                "original",
                "original-wordmark",
                "line",
                "line-wordmark"
            ],
            "font": [
                "line",
                "line-wordmark"
            ]
        },
        "color": "#fdad00",
        "aliases": []
    },
    {
        "name": "slack",
        "tags": [
            "chat"
        ],
        "versions": {
            "svg": [
                "original",
                "original-wordmark",
                "plain",
                "plain-wordmark"
            ],
            "font": [
                "plain",
                "plain-wordmark"
            ]
        },
        "color": "#2D333A",
        "aliases": []
    },
    {
        "name": "sourcetree",
        "tags": [
            "version-control"
        ],
        "versions": {
            "svg": [
                "original",
                "original-wordmark"
            ],
            "font": [
                "original",
                "original-wordmark"
            ]
        },
        "color": "#205081",
        "aliases": [
          {
            "base": "original",
            "alias": "plain"
          },
          {
            "base": "original-wordmark",
            "alias": "plain-wordmark"
          }
        ]
    },
    {
        "name": "sqlalchemy",
        "tags": [
            "python",
            "orm"
        ],
        "versions": {
            "svg": [
                "original",
                "original-wordmark",
                "plain"
            ],
            "font": [
                "plain",
                "original-wordmark"
            ]
        },
        "color": "#333333",
        "aliases": [
          {
            "base": "original-wordmark",
            "alias": "plain-wordmark"
          }
        ]
    },
    {
        "name": "microsoftsqlserver",
        "tags": [
            "database"
        ],
        "versions": {
            "svg": [
                "plain",
                "plain-wordmark"
            ],
            "font": [
                "plain",
                "plain-wordmark"
            ]
        },
        "color": "#909DAA",
        "aliases": []
    },
    {
        "name": "ssh",
        "tags": [
            "security"
        ],
        "versions": {
            "svg": [
                "original",
                "original-wordmark"
            ],
            "font": [
                "original",
                "original-wordmark"
            ]
        },
        "color": "#231F20",
        "aliases": [
          {
            "base": "original",
            "alias": "plain"
          },
          {
            "base": "original-wordmark",
            "alias": "plain-wordmark"
          }
        ]
    },
    {
        "name": "stylus",
        "tags": [
            "css",
            "pre-processor"
        ],
        "versions": {
            "svg": [
                "original"
            ],
            "font": [
                "original"
            ]
        },
        "color": "#333333",
        "aliases": []
    },
    {
        "name": "swift",
        "tags": [
            "language"
        ],
        "versions": {
            "svg": [
                "original",
                "original-wordmark",
                "plain",
                "plain-wordmark"
            ],
            "font": [
                "plain",
                "plain-wordmark"
            ]
        },
        "color": "#F05138",
        "aliases": []
    },
    {
        "name": "symfony",
        "tags": [
            "framework"
        ],
        "versions": {
            "svg": [
                "original",
                "original-wordmark"
            ],
            "font": [
                "original",
                "original-wordmark"
            ]
        },
        "color": "#1A171B",
        "aliases": [
            {
                "base": "original",
                "alias": "plain"
            },
            {
                "base": "original-wordmark",
                "alias": "plain-wordmark"
            }
        ]
    },
    {
        "name": "tomcat",
        "tags": [
            "server"
        ],
        "versions": {
            "svg": [
                "original",
                "original-wordmark",
                "line",
                "line-wordmark"
            ],
            "font": [
                "line",
                "line-wordmark"
            ]
        },
        "color": "#D1A41A",
        "aliases": []
    },
    {
        "name": "travis",
        "tags": [
            "platform",
            "integration"
        ],
        "versions": {
            "svg": [
                "plain",
                "plain-wordmark"
            ],
            "font": [
                "plain",
                "plain-wordmark"
            ]
        },
        "color": "#bb2031",
        "aliases": []
    },
    {
        "name": "trello",
        "tags": [
            "platform",
            "organize"
        ],
        "versions": {
            "svg": [
                "plain",
                "plain-wordmark"
            ],
            "font": [
                "plain",
                "plain-wordmark"
            ]
        },
        "color": "#23719f",
        "aliases": []
    },
    {
        "name": "twitter",
        "tags": [
            "auth"
        ],
        "versions": {
            "svg": [
                "original"
            ],
            "font": [
                "original"
            ]
        },
        "color": "#1da1f2",
        "aliases": [
          {
            "base": "original",
            "alias": "plain"
          }
        ]
    },
    {
        "name": "typescript",
        "tags": [
            "programming",
            "transpiler"
        ],
        "versions": {
            "svg": [
                "original",
                "plain"
            ],
            "font": [
                "plain"
            ]
        },
        "color": "#007acc",
        "aliases": [
            {
                "base": "plain",
                "alias": "original"
            }
        ]
    },
    {
        "name": "typo3",
        "tags": [
            "cms",
            "php"
        ],
        "versions": {
            "svg": [
                "original",
                "original-wordmark",
                "plain",
                "plain-wordmark"
            ],
            "font": [
                "plain",
                "plain-wordmark"
            ]
        },
        "color": "#f49700",
        "aliases": []
    },
    {
        "name": "ubuntu",
        "tags": [
            "os"
        ],
        "versions": {
            "svg": [
                "plain",
                "plain-wordmark"
            ],
            "font": [
                "plain",
                "plain-wordmark"
            ]
        },
        "color": "#dd4814",
        "aliases": []
    },
    {
        "name": "uwsgi",
        "tags": [
            "hosting"
        ],
        "versions": {
            "svg": [
                "original",
                "plain"
            ],
            "font": [
                "plain"
            ]
        },
        "color": "#bad05e",
        "aliases": []
    },
    {
        "name": "vagrant",
        "tags": [
            "platform"
        ],
        "versions": {
            "svg": [
                "original",
                "original-wordmark",
                "plain",
                "plain-wordmark"
            ],
            "font": [
                "plain",
                "plain-wordmark"
            ]
        },
        "color": "#127eff",
        "aliases": []
    },
    {
        "name": "vim",
        "tags": [
            "editor"
        ],
        "versions": {
            "svg": [
                "original",
                "plain"
            ],
            "font": [
                "plain"
            ]
        },
        "color": "#179a33",
        "aliases": []
    },
    {
        "name": "visualstudio",
        "tags": [
            "editor"
        ],
        "versions": {
            "svg": [
                "plain",
                "plain-wordmark"
            ],
            "font": [
                "plain",
                "plain-wordmark"
            ]
        },
        "color": "#68217A",
        "aliases": []
    },
    {
        "name": "vuejs",
        "tags": [
            "framework"
        ],
        "versions": {
            "svg": [
                "original",
                "original-wordmark",
                "plain",
                "plain-wordmark",
                "line",
                "line-wordmark"
            ],
            "font": [
                "plain",
                "plain-wordmark",
                "line",
                "line-wordmark"
            ]
        },
        "color": "#41B883",
        "aliases": []
    },
    {
        "name": "webpack",
        "tags": [
            "package",
            "manager"
        ],
        "versions": {
            "svg": [
                "original",
                "original-wordmark",
                "plain",
                "plain-wordmark"
            ],
            "font": [
                "plain",
                "plain-wordmark"
            ]
        },
        "color": "#1C78C0",
        "aliases": []
    },
    {
        "name": "webstorm",
        "tags": [
            "editor"
        ],
        "versions": {
            "svg": [
                "original",
                "original-wordmark",
                "plain",
                "plain-wordmark"
            ],
            "font": [
                "plain",
                "plain-wordmark"
            ]
        },
        "color": "#2788B5",
        "aliases": []
    },
    {
        "name": "windows8",
        "tags": [
            "os"
        ],
        "versions": {
            "svg": [
                "original",
                "original-wordmark"
            ],
            "font": [
                "original",
                "original-wordmark"
            ]
        },
        "color": "#00adef",
        "aliases": [
            {
                "base": "original",
                "alias": "plain"
            },
            {
                "base": "original-wordmark",
                "alias": "plain-wordmark"
            }
        ]
    },
    {
        "name": "woocommerce",
        "tags": [
            "ecommerce"
        ],
        "versions": {
            "svg": [
                "original",
                "plain",
                "original-wordmark",
                "plain-wordmark"
            ],
            "font": [
                "plain",
                "plain-wordmark"
            ]
        },
        "color": "#7f54b3",
        "aliases": []
    },
    {
        "name": "wordpress",
        "tags": [
            "cms"
        ],
        "versions": {
            "svg": [
                "original",
                "plain",
                "plain-wordmark"
            ],
            "font": [
                "plain",
                "plain-wordmark"
            ]
        },
        "color": "#494949",
        "aliases": []
    },
    {
        "name": "xd",
        "tags": ["design", "editor", "ui"],
        "versions": {
            "svg": ["plain", "line"],
            "font": ["plain", "line"]
        },
        "color": "#DD80BC",
        "aliases": []
    },
    {
        "name": "yarn",
        "tags": [
            "package",
            "manager"
        ],
        "versions": {
            "svg": [
                "original",
                "original-wordmark"
            ],
            "font": [
                "plain",
                "plain-wordmark"
            ]
        },
        "color": "#2c8ebb",
        "aliases": []
    },
    {
        "name": "yii",
        "tags": [
            "php",
            "framework"
        ],
        "versions": {
            "svg": [
                "original",
                "original-wordmark",
                "plain",
                "plain-wordmark"
            ],
            "font": [
                "plain",
                "plain-wordmark"
            ]
        },
        "color": "#0073bb",
        "aliases": []
    },
    {
        "name": "yunohost",
        "tags": [
            "os"
        ],
        "versions": {
            "svg": [
                "original",
                "plain"
            ],
            "font": [
                "plain"
            ]
        },
        "color": "#ffffff",
        "aliases": []
    },
    {
        "name": "zend",
        "tags": [
            "php",
            "framework"
        ],
        "versions": {
            "svg": [
                "plain",
                "plain-wordmark"
            ],
            "font": [
                "plain",
                "plain-wordmark"
            ]
        },
        "color": "#68b604",
        "aliases": []
    }
]<|MERGE_RESOLUTION|>--- conflicted
+++ resolved
@@ -177,9 +177,12 @@
         ]
     },
     {
-<<<<<<< HEAD
         "name": "appwrite",
-        "tags": ["cloud", "platform", "server"],
+        "tags": [
+            "cloud", 
+            "platform", 
+            "server"
+        ],
         "versions": {
           "svg": [
             "original",
@@ -203,7 +206,8 @@
                 "alias": "original-wordmark"
             }
         ]
-=======
+    },
+    {
         "name": "arduino",
         "tags": [
             "microcontroller"
@@ -224,7 +228,6 @@
         },
         "color": "#00979d",
         "aliases": []
->>>>>>> 2c500318
     },
     {
         "name": "atom",
